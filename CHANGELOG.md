# Change Log

All notable changes to the "amiga-debug" extension will be documented in this file.

<<<<<<< HEAD
## 0.8.0
- support C++ (template project updated, just rename main.c to main.cpp)
=======
## 0.7.2
- `INCBIN` macro was broken. Fixed now and added example code to "new project" template.
>>>>>>> cf697544

## 0.7.1
- "Init Amiga Project" now checks if project folder is empty

## 0.7.0
- added command amiga.initProject
- better README
- added template project

## 0.6.0
- instead of passing arguments to WinUAE, they are now written to the default config (default.uae).
You can now change settings in WinUAE and save over default.uae and changes will persist.
- removed WinUAE notification icon

## 0.5.0
- revert back to old way of ending gdb/WinUAE

## 0.4.0
- don't activate Visual Studio Code on break-on-entry
- show Explorer after debugging is finished
- hide GDB output
- support faster debug output via uaelib trap #87

## 0.3.0
- added keyboard mapping <kbd>^</kbd> = single step, <kbd>Page-up</kbd> = warp mode<|MERGE_RESOLUTION|>--- conflicted
+++ resolved
@@ -2,13 +2,11 @@
 
 All notable changes to the "amiga-debug" extension will be documented in this file.
 
-<<<<<<< HEAD
 ## 0.8.0
 - support C++ (template project updated, just rename main.c to main.cpp)
-=======
+
 ## 0.7.2
 - `INCBIN` macro was broken. Fixed now and added example code to "new project" template.
->>>>>>> cf697544
 
 ## 0.7.1
 - "Init Amiga Project" now checks if project folder is empty
