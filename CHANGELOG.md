# Change Log

All notable changes to the "amiga-debug" extension will be documented in this file.

## 0.9.1
<<<<<<< HEAD
- added function-level profiling: during a debugging session, press "pause", then press the circle button on the right of the debug toolbar, and 1 frame will be profiled.
- updated to latest 64-bit WinUAE
=======
- added function-level profiling: during a debugging session, press the "Profile" button on the right of the debug toolbar, and 1 frame will be profiled.
- added WinUAE debug overlays. See template project for debug_* function calls for an example
>>>>>>> 0a7fdcce

## 0.9.0
- updated to GCC 10.1, binutils 2.34 and GDB 9.1
- elf2hunk now built with Microsoft Visual C++ 2019

## 0.8.1
- fix prototypes in string.h

## 0.8.0
- support C++ (template project updated, just rename main.c to main.cpp)

## 0.7.2
- `INCBIN` macro was broken. Fixed now and added example code to "new project" template.

## 0.7.1
- "Init Amiga Project" now checks if project folder is empty

## 0.7.0
- added command amiga.initProject
- better README
- added template project

## 0.6.0
- instead of passing arguments to WinUAE, they are now written to the default config (default.uae).
You can now change settings in WinUAE and save over default.uae and changes will persist.
- removed WinUAE notification icon

## 0.5.0
- revert back to old way of ending gdb/WinUAE

## 0.4.0
- don't activate Visual Studio Code on break-on-entry
- show Explorer after debugging is finished
- hide GDB output
- support faster debug output via uaelib trap #87

## 0.3.0
- added keyboard mapping <kbd>^</kbd> = single step, <kbd>Page-up</kbd> = warp mode<|MERGE_RESOLUTION|>--- conflicted
+++ resolved
@@ -3,13 +3,9 @@
 All notable changes to the "amiga-debug" extension will be documented in this file.
 
 ## 0.9.1
-<<<<<<< HEAD
-- added function-level profiling: during a debugging session, press "pause", then press the circle button on the right of the debug toolbar, and 1 frame will be profiled.
-- updated to latest 64-bit WinUAE
-=======
 - added function-level profiling: during a debugging session, press the "Profile" button on the right of the debug toolbar, and 1 frame will be profiled.
 - added WinUAE debug overlays. See template project for debug_* function calls for an example
->>>>>>> 0a7fdcce
+- updated to latest 64-bit WinUAE
 
 ## 0.9.0
 - updated to GCC 10.1, binutils 2.34 and GDB 9.1
